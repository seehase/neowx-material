{
  "name": "neowx-material",
<<<<<<< HEAD
  "version": "1.50.0",
=======
  "version": "1.49.15",
>>>>>>> 7333f802
  "description": "The most versatile and modern weewx skin",
  "main": "index.js",
  "repository": "https://github.com/neoground/neowx-material",
  "author": "Neoground GmbH",
  "license": "MIT",
  "dependencies": {
    "sass": "^1.92.1"
  },
  "scripts": {
    "build-css": "sass --load-path scss scss/style.scss css/style.css",
    "build-minify-css": "sass --style compressed --load-path scss scss/style.scss css/style.min.css",
    "build": "yarn run build-css && yarn run build-minify-css"
  }
}<|MERGE_RESOLUTION|>--- conflicted
+++ resolved
@@ -1,10 +1,6 @@
 {
   "name": "neowx-material",
-<<<<<<< HEAD
   "version": "1.50.0",
-=======
-  "version": "1.49.15",
->>>>>>> 7333f802
   "description": "The most versatile and modern weewx skin",
   "main": "index.js",
   "repository": "https://github.com/neoground/neowx-material",
