{
  "name": "neowx-material",
<<<<<<< HEAD
  "version": "1.52.15",
=======
  "version": "1.52.14",
>>>>>>> b69579e1
  "description": "The most versatile and modern weewx skin",
  "main": "index.js",
  "repository": "https://github.com/neoground/neowx-material",
  "author": "Neoground GmbH",
  "license": "MIT",
  "dependencies": {
    "sass": "^1.94.2"
  },
  "scripts": {
    "build-css": "sass --load-path scss scss/style.scss css/style.css",
    "build-minify-css": "sass --style compressed --load-path scss scss/style.scss css/style.min.css",
    "build": "yarn run build-css && yarn run build-minify-css"
  }
}<|MERGE_RESOLUTION|>--- conflicted
+++ resolved
@@ -1,10 +1,6 @@
 {
   "name": "neowx-material",
-<<<<<<< HEAD
   "version": "1.52.15",
-=======
-  "version": "1.52.14",
->>>>>>> b69579e1
   "description": "The most versatile and modern weewx skin",
   "main": "index.js",
   "repository": "https://github.com/neoground/neowx-material",
