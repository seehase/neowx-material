#  +-------------------------------------------------------------------------+
#  |                                                                         |
#  |       ()    ()   _   _                                            _     |
#  |                 | \ | | ___  ___   __ _ _ __ ___  _   _ _ __   __| |    |
#  |    ()    ()     |  \| |/ _ \/ _ \ / _` | '__/ _ \| | | | '_ \ / _` |    |
#  |                 | |\  |  __/ (_) | (_| | | | (_) | |_| | | | | (_| |    |
#  |       ()    ()  |_| \_|\___|\___/ \__, |_|  \___/ \__,_|_| |_|\__,_|    |
#  |                                   |___/                                 |
#  |    ()    ()                                                  G m b H    |
#  |                                                                         |
#  |              weather (at) neoground.com        https://neoground.com    |
#  |                                                                         |
#  +-------------------------------------------------------------------------+
#
#  +-------------------------------------------------------------------------+
#  |                                                                         |
#  |                N E O W X    M A T E R I A L    S K I N                  |
#  |                                                                         |
#  |                 C O N F I G U R A T I O N     F I L E                   |
#  |                                                                         |
#  +-------------------------------------------------------------------------+
#
#  +-------------------------------------------------------------------------+
#  | (c) 2020-2021 Neoground GmbH & Contributors                             |
#  | See https://neoground.com/projects/neowx-material for more information  |
#  | Documentation: https://neoground.com/docs/neowx-material                |
#  +-------------------------------------------------------------------------+
#
#
# Skin specific configuration
# -----------------------------------------------------------------------------
#
# Dear user: This is probably the only section you need to edit
#
[Extras]

    # Version
    # -------------------------------------------------------------------------
    #
    # This is the current version of this skin.
    # You can check for updates on the project page.

<<<<<<< HEAD
    version = 1.50.12
=======
    version = 1.50.10
>>>>>>> 05ebfcb3

    # Language
    # -------------------------------------------------------------------------
    #
    # The language of this skin is definde in weewx.conf file
    #
    # Translations
    # Change language specific text in the language file
    # /lang/<country>.conf in the section [Texts]
    #
    # Available language: ca, de, en, es, fi, fr, it, nl, pl, se, sk

    # Color of your skin
    # -------------------------------------------------------------------------
    #
    # This will change the primary color of your skin. The chart colors
    # can be changed in the [[Charts]] section below.
    #
    # Available: red,         pink,        purple,       deep-purple,
    #            indigo,      blue,        light-blue,   cyan,
    #            teal,        green,       light-green,  lime,
    #            yellow,      amber,       orange,       deep-orange,
    #            brown,       grey,        blue-grey
    #
    color = indigo

    # Theme colors for manifest file and background color for the manifest.json
    # -------------------------------------------------------------------------
    # This is list of all available theme colors
    # Based on color set above the correct hex code will be set automatically into manifest.json
    #
    [[Manifest]]
        background_color = "#f5f5f5" # light theme background color is same for all themes in manifest.json
        red = "#f44336"
        pink = "#e91e63"
        purple = "#9c27b0"
        deep-purple = "#673ab7"
        indigo = "#3f51b5"
        blue = "#2196f3"
        light-blue = "#03a9f4"
        cyan = "#00bcd4"
        teal = "#009688"
        green = "#4caf50"
        light-green = "#8bc34a"
        lime = "#cddc39"
        yellow = "#ffeb3b"
        amber = "#ffc107"
        orange = "#ff9800"
        deep-orange = "#ff5722"
        brown = "#795548"
        grey = "#9e9e9e"
        blue-grey = "#607d8b"

    # Header
    # -------------------------------------------------------------------------
    #
    # This section contains config for the global HTML <head> area
    # but also for the page header.
    #
    [[Header]]

        # Meta tags in <head> of each page
        description =
        keywords = weather,weewx,neowx-material

        # Show these pages in the navigation menu? yes/no
        current_nav_link = yes
        yesterday_nav_link = yes
        week_nav_link = yes
        month_nav_link = yes
        year_nav_link = yes
        archive_nav_link = yes

        # You can add up to 2 more links at the end of the navigation menu
        # Empty URLs will be hidden
        custom1_label =
        custom1_url =

        custom2_label =
        custom2_url =

        # Show almanac in header? yes/no
        # If pyephem is available: sun + moon rise/set, more button
        # If pyephem is not available: sunrise + sunset
        show_almanac = yes

        # Show almanac as link in the navigation menu? yes/no
        # (if almanac is shown in header it contains a more button)
        almanac_nav_link = no

        # Show logo in header? yes/no
        show_logo = yes

        # If you don't like the logo you can specify the URL to your own
        custom_logo_url =

        # Enable Google Tag Manager support, use either GA or GTM not both at the same time
        google_tagmanager_enable = no
        google_tagmanager_id =

        # Enable Google Analytics support, use either GA or GTM not both at the same time
        google_analytics_enable = no
        google_analytics_id =

        # enable or disable auto refresh and define number seconds after page will be reloaded
        auto_refresh_enable = yes
        auto_refresh_seconds = 300

        # Show online/offline state if last update datetime > x minutes
        # set offline_threshold_minutes to 0 to disable feature
        offline_threshold_minutes = 15


    # Footer
    # -------------------------------------------------------------------------
    #
    # Empty fields / links will be hidden.
    #
    [[Footer]]

        # Your name to appear in the copyright line
        name = My weather station

        # Show hardware + altitude
        show_about_data = yes

        # Additional text content below about section of footer
        about =

        # Show link to telemetry page in about section of the footer? yes/no
        show_telemetry = yes

        # Show uptime of station + server in about section of the footer? yes/no
        show_uptime = yes

        # Text content for a custom text box in the middle of the footer
        box_title =
        box_content =

        # Up to 4 custom links in the right part of the footer

        # if you want a specific location use with latitude and longitude with 3 digits after comma and zoom 2 to 15
        # https://lmaps.org/#<lon>;<lat>;<zoom>
        # e.g. https://lmaps.org/#-1.826;51.178;9
        link1_label = Lightning Maps
        link1_url = https://www.lightningmaps.org

        # if you want a specific location use with latitude and longitude with 3 digits after comma
        # https://www.windy.com/<lat>/<lon>
        # e.g. https://www.windy.com/51.178/-1.826
        link2_label = Windy
        link2_url = https://www.windy.com

        link3_label =
        link3_url =

        link4_label =
        link4_url =

        # Links to imprint / privacy pages
        # These links will appear on the row below the footer
        imprint_label =
        imprint_url =

        privacy_label =
        privacy_url =

        # Do you want to support weewx and this skin by showing
        # small credits in the last footer line? yes/no
        # By default this displays:
        # "Powered by weewx vX.X.X" and "NeoWX Material skin vX.X"
        # With the current version of weewx and this skin (if enabled).
        # The names are also clickable and will redirect to the project
        # pages, but with "noopener" to increase privacy.
        # We thank you for your support.
        support_weewx = yes
        support_skin = yes
        show_version = yes


    # Date and time formatting
    # -------------------------------------------------------------------------
    #
    [[Formatting]]

        # Datetime format (strftime) for generated HTML
        datetime_today = %H:%M
        datetime = %a %d %H:%M
        datetime_archive = %d.%m. %H:%M

        # Datetime format (javascript) for charts
        datetime_graph_label = dd DD HH:mm
        datetime_graph_tooltip = dd DD.MM. HH:MM
        datetime_graph_archive = DD.MM.YY


    # Appearance
    # -------------------------------------------------------------------------
    #
    # Here you can change the order of all cards and their appearance.
    # You can also remove values to hide them.
    # Note: Cards and charts without data won't be shown.
    #
    [[Appearance]]

        # The order of values cards (left column)
        # For enabling forecast add "forecast" without quotes to the list
        values_order = outTemp, outHumidity, barometer, altimeter, pressure, windSpeed, windrun, rain, snowDepth, dewpoint, windchill, heatindex, inTemp, inHumidity, UV, ET, radiation, appTemp, cloudbase, extraTemp1, extraHumid1, extraTemp2, extraHumid2, extraTemp3, extraHumid3, extraTemp4, extraHumid4, extraTemp5, extraHumid5, extraTemp6, extraHumid6, extraTemp7, extraHumid7, extraTemp8, extraHumid8, lightning_strike_count, lightning_noise_count, lightning_disturber_count, lightning_distance, lightning_energy, pm2_5, co2, temperatureThresholdDays

        # The order of chart cards (right column)
        charts_order = outTemp, windchill, barometer, altimeter, pressure, rain, snowDepth, windSpeed, windrun, windDir, windvec, UV, ET, radiation, outHumidity, inTemp, inHumidity, appTemp, cloudbase, extraTemp1, extraHumid1, extraTemp2, extraHumid2, extraTemp3, extraHumid3, extraTemp4, extraHumid4, extraTemp5, extraHumid5, extraTemp6, extraHumid6, extraTemp7, extraHumid7, extraTemp8, extraHumid8, lightning_strike_count, lightning_noise_count, lightning_disturber_count, lightning_distance, lightning_energy, pm2_5, co2

        # The order of cards on telemetry page
        telemetry_order = rxCheckPercent, txBatteryStatus, windBatteryStatus, rainBatteryStatus, outTempBatteryStatus, inTempBatteryStatus, consBatteryVoltage, heatingVoltage, supplyVoltage, referenceVoltage, extraBatteryStatus1, extraBatteryStatus2, extraBatteryStatus3, extraBatteryStatus4, extraBatteryStatus5, extraBatteryStatus6, extraBatteryStatus7, extraBatteryStatus8

        # Show trend arrow with tooltip at these values on the "current" page
        show_trend_on = barometer, outTemp, outHumidity, inTemp, inHumidity, UV, co2, pm2_5

        # Should the coordinates (latitude, longitude) be shown in the
        # NOAA TXT reports? yes/no
        show_coordinates = yes

        # Light / Dark mode
        # By default the theme is set based on the user's device settings.
        # You can manually force to only display the light or dark mode.
        # Values: auto / light / dark
        mode = auto

        # Here you can set a hex code for the text color of low / high values
        # on all cards. By default they are grey. (quotes are needed on values but no #)
        # lo_value_color = "03a9f4"
        # hi_value_color = "f44336"
        lo_value_color =
        hi_value_color =

        # allowMouseWheelZoom in charts true/false, default is no if enabled, it can have impact during scrolling the page
        allowMouseWheelZoom = false

    # Forecast behavior
    # -------------------------------------------------------------------------
    # Here you can change forecast behavior
    #
    [[Forecast]]
        # Forecast is provided by website https://open-meteo.com, all data available are under Attribution 4.0 International (CC BY 4.0) (https://creativecommons.org/licenses/by/4.0/)
        # By enabling forecast you must agree to Terms of use for Non-Commercial Use only. You can read full condition on website https://open-meteo.com/en/terms Please read more in Open Meteo terms of use.

        # IMPORTANT, READ BEFORE ENABLING FORECAST:
        # After installing skin you need to restart weewx service to make it work

        # To enable forecast add lowercase "forecast" without quotes to the values_order list above in the [[Appearance]] section

        # Timezone from list of database time zones, or auto will determine timezone from station coordinates
        timezone = auto

        # Forecast variables to display inside forecast cards, supported variables are: temperature, evapotranspiration, uv, sun, uv-sun, precipitation, wind
        variables = temperature, precipitation, wind, sun

        # Display weather icon yes/no
        show_icon = yes

        # Display forecast description yes/no
        show_description = yes

        # Number of days to show in forecast, min 1 and max 7
        days = 3

        # Model to use, by default "best_match" is used. For more options see https://open-meteo.com/en/docs only one model can be used at a time.
        model = best_match

        # Render separator between current weather and forecast yes/no
        forecast_separator = no

        # Show words "Today" and "Tomorrow" instead of weekday names yes/no
        show_today_tomorrow = no

    # Telemetry behavior
    # -------------------------------------------------------------------------
    # Here you can change telemetry behavior
    #
    [[Telemetry]]
        # This will allow to display telemetry plots and cards if value is zero, it is required as some stations report 1 or 0 only.  yes/no
        allow_zero_values = no

    # Charts
    # -------------------------------------------------------------------------
    #
    # Configuration of the charts / graphs
    #
    [[Charts]]

        # Color palette of charts
        # ---------------------------------------------------------------------
        #
        # There are 10 built in color palettes for the charts
        # You can use them as palette1 - palette10
        # See: https://apexcharts.com/docs/options/theme/#palette
        #
        palette = palette1

        # Height of charts in px
        height = 300

        # Stroke settings
        # ---------------------------------------------------------------------
        #
        # The curve of line / area charts can be:
        # smooth - connects points in a curve fashion (spline) (default)
        # straight - connects points in straight lines
        # stepline - connects points by horizontal and vertical lines
        #
        # The width of the curve is set in px. Default: 2
        #
        # The size of markers is set in px (dot on each datapoint).
        # Set to 0 to disable markers and only show the line. Default: 0
        #
        stroke_curve = smooth
        stroke_width = 2
        markers_size = 0

        # Timespans between each data point
        # ---------------------------------------------------------------------
        #
        # Here you define the timespans between each data     +---------------+
        # point for each template. Setting a too short        |  All values   |
        # timespan will result in charts with many            |  in seconds   |
        # data points which will  decrease performance.       |               |
        #                                                     |  600 = 10 min |
        # The XX_timespan value is for all charts except rain |  3600 = 1 hr  |
        # The XX_rain_timespan is the timespan for each bar   | 14400 = 4 hrs |
        #                                                     | 21600 = 6 hrs |
        # Year + month _archive_ templates will               | 86400 = 1 day |
        # always have a 1 day timespan for each data point.   +---------------+
        #

        # Current / Yesterday
        current_timespan = 600
        current_rain_timespan = 3600

        # Week
        week_timespan = 14400
        week_rain_timespan = 21600
        week_ET_timespan = 86400
        week_windrun_timespan = 86400

        # Month (only current month!)
        month_timespan = 21600
        month_rain_timespan = 86400
        month_ET_timespan = 86400
        month_windrun_timespan = 86400

        # Year (only current year! 604800 = 1 week)
        year_timespan = 86400
        year_rain_timespan = 604800
        year_ET_timespan = 86400
        year_windrun_timespan = 86400

        # Custom chart titles
        # ---------------------------------------------------------------------
        #
        # Here you can override the default title of a chart.
        # By default it's the label name of the first data of a chart.
        # Key is always the name of the chart.
        # Just uncomment this and add charts to this list.
        #
        #[[[Titles]]]
        #    outTemp = "Outside Temperatures"
        #    windchill = "Apparent Temperatures"


    # Translations
    # -------------------------------------------------------------------------
    #
    # Feel free to add your own or adjust the values.
    # We robots sometimes no good at translating. Beep Boop.
    #
    # Do your translation in the corresponing .conf file in the /lang directory
    #    [[Translations]]
    #
    #        [[[<country>]]]

# Cheetah templating engine configuration
# -----------------------------------------------------------------------------
#
# This section describes all templates and their generated files
#
[CheetahGenerator]
    search_list_extensions = user.historygenerator.MyXSearch, user.openmeteo.Forecast

    # Possible encodings are 'html_entities', 'utf8', or 'strict_ascii'
    encoding = utf8

    [[SummaryByMonth]]
        # Reports which summarize by month
        [[[month_summary]]]
            template = month-%Y-%m.html.tmpl
        [[[month_NOAA]]]
            encoding = utf8
            template = archive/NOAA-%Y-%m.txt.tmpl

    [[SummaryByYear]]
        # Reports which summarize by year
        [[[year_summary]]]
            template = year-%Y.html.tmpl
        [[[year_NOAA]]]
            encoding = utf8
            template = archive/NOAA-%Y.txt.tmpl

    [[ToDate]]
        # Reports which show statistics (e.g. day) to date
        [[[day]]]
            template = index.html.tmpl

        [[[yesterday]]]
            template = yesterday.html.tmpl

        [[[week]]]
            template = week.html.tmpl

        [[[month]]]
            template = month.html.tmpl

        [[[year]]]
            template = year.html.tmpl

        [[[archive]]]
            template = archive.html.tmpl

        [[[almanac]]]
            template = almanac.html.tmpl

        [[[telemetry]]]
            template = telemetry.html.tmpl

        [[[history]]]
            template = history.html.tmpl

    [[Global]]
		template = manifest.json.tmpl

# File copy configuration
# -----------------------------------------------------------------------------
#
# This section describes all files which should be copied
#
[CopyGenerator]

    # List of files to be copied only the first time
    copy_once = css/*, js/*, weather-icons/*, img/*, fonts/*

    # List of files to be copied each run (except templates)
    # copy_always =

###############################################################################
[HistoryReport]

    # Thresholds for temperature based summary tables
    threshold_unit = "degree_C"
    summer_days_threshold = 25.0
    tropical_days_threshold = 30.0
    tropical_nights_threshold = 20.0
    arctic_days_threshold = 0.0
    #
    # Settings for the HTML month/year colour coded summary table generator
    #

    # minvalues, maxvalues and colours should contain the same number of elements.
    #
    # For example,  the [min_temp] example below, if the minimum temperature measured in
    # a month is between -50 and -10 (degC) then the cell will be shaded in html colour code #0029E5.
    #

    # Default is temperature scale
    minvalues = -50, -10, -5, 0, 5, 10, 15, 20, 25, 30, 35
    maxvalues =  -10, -5, 0, 5, 10, 15, 20, 25, 30, 35, 60
    colours =   "#0029e5", "#0186e7", "#02e3ea", "#5ef3d2", "#04ec97", "#2bf207", "#8af408", "#e9f70a", "#f9a90b", "#fc4d0d", "#ff0f2d"
    monthnames = Jan, Feb, Mar, Apr, May, Jun, Jul, Aug, Sep, Oct, Nov, Dec

    # The Raspberry Pi typically takes 15+ seconds to calculate all the summaries with a few years of weather date.
    # refresh_interval is how often in minutes the tables are calculated.
    refresh_interval = 60

    [[min_temp]]
        obs_type = outTemp                 # obs_type can be any weewx reading
        aggregate_type = min               # Any of these: 'sum', 'count', 'avg', 'max', 'min'

    #
    # Can also use these aggregate_types:  'max_ge', 'max_le', 'min_le', 'sum_ge' to count days
    # where an observation is ge: greater of equalto, or le: lessthan or equal to a threshold value
    # To specify this threshold, use: aggregate_threshold = [value], [units]
    #
    # e.g Specify temperature threshold of 20C:  aggregate_threshold = 20, degree_C
    #

    [[max_temp]]
        obs_type = outTemp
        aggregate_type = max

    [[avg_temp]]
        obs_type = outTemp
        aggregate_type = avg

    [[arctic_days]]
        obs_type = outTemp
        units = Days                        # Override default table units label
        aggregate_type = max_le
        aggregate_threshold = %(arctic_days_threshold)s, %(threshold_unit)s
        minvalues = -10, 1,  8, 12, 20   # Override default temperature colour scheme with rain specific scale
        maxvalues =   0, 8, 12, 20, 32
        colours   = "#f8f9fa", "#2bf207", "#04ec97", "#5ef3d2", "#02e3ea",

    [[summer_days]]
        obs_type = outTemp
        units = Days                        # Override default table units label
        aggregate_type = max_ge
        aggregate_threshold = %(summer_days_threshold)s, %(threshold_unit)s
        minvalues = -10, 1,  8, 12, 20   # Override default temperature colour scheme with rain specific scale
        maxvalues =   0, 8, 12, 20, 32
        colours   =  "#f8f9fa", "#e9f70a", "#f9a90b", "#fc4d0d", "#ff0f2d"

   [[tropical_days]]
        obs_type = outTemp
        units = Days                        # Override default table units label
        aggregate_type = max_ge
        aggregate_threshold = %(tropical_days_threshold)s, %(threshold_unit)s
        minvalues = -10, 1,  8, 12, 20   # Override default temperature colour scheme with rain specific scale
        maxvalues =   0, 8, 12, 20, 32
        colours   =  "#f8f9fa", "#f9a90b", "#fc4d0d", "#ff0f2d", "#dc3545"

    [[tropical_nights]]
        obs_type = outTemp
        units = Days                        # Override default table units label
        aggregate_type = min_ge
        aggregate_threshold = %(tropical_nights_threshold)s, %(threshold_unit)s
        minvalues = -10, 1,  8, 12, 20   # Override default temperature colour scheme with rain specific scale
        maxvalues =   0, 8, 12, 20, 32
        colours   =  "#f8f9fa", "#f9a90b", "#fc4d0d", "#ff0f2d", "#dc3545"

    [[rain]]
        obs_type = rain
        aggregate_type = sum
        minvalues = 0, 25, 50, 75, 100, 150   # Override default temperature colour scheme with rain specific scale
        maxvalues = 25, 50, 75, 100, 150, 1000
        colours =  "#e9f2f7", "#d2e6ef", "#a5cddf", "#78b3d0", "#4b9ac0", "#1e81b0"

    [[rain_days]]
        obs_type = rain
        units = Days                        # Override default table units label
        aggregate_type = sum_ge             # https://de.wikipedia.org/wiki/Regentag
        aggregate_threshold = 0.1, mm
        minvalues = 0,  5, 10, 15, 20, 25   # Override default temperature colour scheme with rain specific scale
        maxvalues = 5, 10, 15, 20, 25, 50
        colours =  "#e9f2f7", "#d2e6ef", "#a5cddf", "#78b3d0", "#4b9ac0", "#1e81b0"

    [[uv_max]]
        obs_type = UV
        aggregate_type = max
        minvalues = 0, 2, 4, 6,  8, 10, 12, 15
        maxvalues = 2, 4, 6, 8, 10, 12, 15, 50
        colours =  "#5ef3d2", "#04ec97", "#2bf207", "#8af408", "#e9f70a", "#f9a90b", "#fc4d0d", "#ff0f2d"

    [[max_wind]]
        obs_type = wind
        aggregate_type = max
        minvalues =  0, 20, 30, 35, 40, 45, 50, 55, 60,  80
        maxvalues = 20, 30, 35, 40, 45, 50, 55, 60, 80, 200
        colours =  "#f6e8f5", "#edd1eb", "#e4bae1", "#dba3d7", "#d38ccd", "#ca75c2", "#c15eb8", "#b847ae", "#af30a4", "#a6199a"

    [[avg_wind]]
        obs_type = wind
        aggregate_type = avg
        minvalues =  0, 1, 2, 3, 4,   5
        maxvalues =  1, 2, 3, 4, 5, 200
        colours =  "#f6e8f5", "#edd1eb", "#e4bae1", "#dba3d7", "#d38ccd", "#ca75c2"

###############################################################################
# Generator configuration
# -----------------------------------------------------------------------------
#
# This section describes all generators mentioned above
#
[Generators]
    generator_list = weewx.cheetahgenerator.CheetahGenerator, weewx.reportengine.CopyGenerator<|MERGE_RESOLUTION|>--- conflicted
+++ resolved
@@ -40,11 +40,7 @@
     # This is the current version of this skin.
     # You can check for updates on the project page.
 
-<<<<<<< HEAD
-    version = 1.50.12
-=======
-    version = 1.50.10
->>>>>>> 05ebfcb3
+    version = 1.50.13
 
     # Language
     # -------------------------------------------------------------------------
