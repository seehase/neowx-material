#  +-------------------------------------------------------------------------+
#  |                                                                         |
#  |       ()    ()   _   _                                            _     |
#  |                 | \ | | ___  ___   __ _ _ __ ___  _   _ _ __   __| |    |
#  |    ()    ()     |  \| |/ _ \/ _ \ / _` | '__/ _ \| | | | '_ \ / _` |    |
#  |                 | |\  |  __/ (_) | (_| | | | (_) | |_| | | | | (_| |    |
#  |       ()    ()  |_| \_|\___|\___/ \__, |_|  \___/ \__,_|_| |_|\__,_|    |
#  |                                   |___/                                 |
#  |    ()    ()                                                  G m b H    |
#  |                                                                         |
#  |              weather (at) neoground.com        https://neoground.com    |
#  |                                                                         |
#  +-------------------------------------------------------------------------+
#
#  +-------------------------------------------------------------------------+
#  |                                                                         |
#  |                N E O W X    M A T E R I A L    S K I N                  |
#  |                                                                         |
#  |                 C O N F I G U R A T I O N     F I L E                   |
#  |                                                                         |
#  +-------------------------------------------------------------------------+
#
#  +-------------------------------------------------------------------------+
#  | (c) 2020-2021 Neoground GmbH & Contributors                             |
#  | See https://neoground.com/projects/neowx-material for more information  |
#  | Documentation: https://neoground.com/docs/neowx-material                |
#  +-------------------------------------------------------------------------+
#
#
# Skin specific configuration
# -----------------------------------------------------------------------------
#
# Dear user: This is probably the only section you need to edit
#
[Extras]

    # Version
    # -------------------------------------------------------------------------
    #
    # This is the current version of this skin.
    # You can check for updates on the project page.
    #

<<<<<<< HEAD
    version = 1.48.2
=======
    version = 1.48.1
>>>>>>> e8f86d80

    # Language
    # -------------------------------------------------------------------------
    #
    # The language of this skin is definde in weewx.conf file
    #
    # Translations
    # Change language specific text in the language file
    # /lang/<country>.conf in the section [Texts]
    #
    # Available language: ca, de, en, es, fi, fr, it, nl, pl, se, sk

    # Color of your skin
    # -------------------------------------------------------------------------
    #
    # This will change the primary color of your skin. The chart colors
    # can be changed in the [[Charts]] section below.
    #
    # Available: red,         pink,        purple,       deep-purple,
    #            indigo,      blue,        light-blue,   cyan,
    #            teal,        green,       light-green,  lime,
    #            yellow,      amber,       orange,       deep-orange,
    #            brown,       grey,        blue-grey
    #
    color = indigo

    # Theme colors for manifest file and background color for the manifest.json
    # -------------------------------------------------------------------------
    # This is list of all available theme colors
    # Based on color set above the correct hex code will be set automatically into manifest.json
    #
    [[Manifest]]
        background_color = "#f5f5f5" # light theme background color is same for all themes in manifest.json
        red = "#f44336"
        pink = "#e91e63"
        purple = "#9c27b0"
        deep-purple = "#673ab7"
        indigo = "#3f51b5"
        blue = "#2196f3"
        light-blue = "#03a9f4"
        cyan = "#00bcd4"
        teal = "#009688"
        green = "#4caf50"
        light-green = "#8bc34a"
        lime = "#cddc39"
        yellow = "#ffeb3b"
        amber = "#ffc107"
        orange = "#ff9800"
        deep-orange = "#ff5722"
        brown = "#795548"
        grey = "#9e9e9e"
        blue-grey = "#607d8b"

    # Header
    # -------------------------------------------------------------------------
    #
    # This section contains config for the global HTML <head> area
    # but also for the page header.
    #
    [[Header]]

        # Meta tags in <head> of each page
        description =
        keywords = weather,weewx,neowx-material

        # Show these pages in the navigation menu? yes/no
        current_nav_link = yes
        yesterday_nav_link = yes
        week_nav_link = yes
        month_nav_link = yes
        year_nav_link = yes
        archive_nav_link = yes

        # You can add up to 2 more links at the end of the navigation menu
        # Empty URLs will be hidden
        custom1_label =
        custom1_url =

        custom2_label =
        custom2_url =

        # Show almanac in header? yes/no
        # If pyephem is available: sun + moon rise/set, more button
        # If pyephem is not available: sunrise + sunset
        show_almanac = yes

        # Show almanac as link in the navigation menu? yes/no
        # (if almanac is shown in header it contains a more button)
        almanac_nav_link = no

        # Show logo in header? yes/no
        show_logo = yes

        # If you don't like the logo you can specify the URL to your own
        custom_logo_url =

        # Enable Google Tag Manager support, use either GA or GTM not both at the same time
        google_tagmanager_enable = no
        google_tagmanager_id =

        # Enable Google Analytics support, use either GA or GTM not both at the same time
        google_analytics_enable = no
        google_analytics_id =

        # enable or disable auto refresh and define number seconds after page will be reloaded
        auto_refresh_enable = yes
        auto_refresh_seconds = 300

        # Show online/offline state if last update datetime > x minutes
        # set offline_threshold_minutes to 0 to disable feature
        offline_threshold_minutes = 15


    # Footer
    # -------------------------------------------------------------------------
    #
    # Empty fields / links will be hidden.
    #
    [[Footer]]

        # Your name to appear in the copyright line
        name = My weather station

        # Show hardware + altitude
        show_about_data = yes

        # Additional text content below about section of footer
        about =

        # Show link to telemetry page in about section of the footer? yes/no
        show_telemetry = yes

        # Text content for a custom text box in the middle of the footer
        box_title =
        box_content =

        # Up to 4 custom links in the right part of the footer
        link1_label = Lightning Maps
        link1_url = https://www.lightningmaps.org

        link2_label = Windy
        link2_url = https://www.windy.com

        link3_label =
        link3_url =

        link4_label =
        link4_url =

        # Links to imprint / privacy pages
        # These links will appear on the row below the footer
        imprint_label =
        imprint_url =

        privacy_label =
        privacy_url =

        # Do you want to support weewx and this skin by showing
        # small credits in the last footer line? yes/no
        # By default this displays:
        # "Powered by weewx vX.X.X" and "NeoWX Material skin vX.X"
        # With the current version of weewx and this skin (if enabled).
        # The names are also clickable and will redirect to the project
        # pages, but with "noopener" to increase privacy.
        # We thank you for your support.
        support_weewx = yes
        support_skin = yes
        show_version = yes


    # Date and time formatting
    # -------------------------------------------------------------------------
    #
    [[Formatting]]

        # Datetime format (strftime) for generated HTML
        datetime_today = %H:%M
        datetime = %a %d %H:%M
        datetime_archive = %d.%m. %H:%M

        # Datetime format (javascript) for charts
        datetime_graph_label = dd DD HH:mm
        datetime_graph_tooltip = dd DD.MM. HH:MM
        datetime_graph_archive = DD.MM.YY


    # Appearance
    # -------------------------------------------------------------------------
    #
    # Here you can change the order of all cards and their appearance.
    # You can also remove values to hide them.
    # Note: Cards and charts without data won't be shown.
    #
    [[Appearance]]

        # The order of values cards (left column)
        values_order = outTemp, outHumidity, barometer, altimeter, pressure, windSpeed, windrun, rain, snowDepth, dewpoint, windchill, heatindex, inTemp, inHumidity, UV, ET, radiation, appTemp, cloudbase, extraTemp1, extraHumid1, extraTemp2, extraHumid2, extraTemp3, extraHumid3, extraTemp4, extraHumid4, extraTemp5, extraHumid5, extraTemp6, extraHumid6, extraTemp7, extraHumid7, extraTemp8, extraHumid8, lightning_strike_count, lightning_noise_count, lightning_disturber_count, lightning_distance, lightning_energy, pm2_5, co2, temperatureThresholdDays

        # The order of chart cards (right column)
        charts_order = outTemp, windchill, barometer, altimeter, pressure, rain, snowDepth, windSpeed, windrun, windDir, windvec, UV, ET, radiation, outHumidity, inTemp, inHumidity, appTemp, cloudbase, extraTemp1, extraHumid1, extraTemp2, extraHumid2, extraTemp3, extraHumid3, extraTemp4, extraHumid4, extraTemp5, extraHumid5, extraTemp6, extraHumid6, extraTemp7, extraHumid7, extraTemp8, extraHumid8, lightning_strike_count, lightning_noise_count, lightning_disturber_count, lightning_distance, lightning_energy, pm2_5, co2

        # The order of cards on telemetry page
        telemetry_order = rxCheckPercent, txBatteryStatus, windBatteryStatus, rainBatteryStatus, outTempBatteryStatus, inTempBatteryStatus, consBatteryVoltage, heatingVoltage, supplyVoltage, referenceVoltage, extraBatteryStatus1, extraBatteryStatus2, extraBatteryStatus3, extraBatteryStatus4, extraBatteryStatus5, extraBatteryStatus6, extraBatteryStatus7, extraBatteryStatus8

        # Show trend arrow with tooltip at these values on the "current" page
        show_trend_on = barometer, outTemp, outHumidity, inTemp, inHumidity, UV, co2, pm2_5

        # Should the coordinates (latitude, longitude) be shown in the
        # NOAA TXT reports? yes/no
        show_coordinates = yes

        # Light / Dark mode
        # By default the theme is set based on the user's device settings.
        # You can manually force to only display the light or dark mode.
        # Values: auto / light / dark
        mode = auto

        # Here you can set a hex code for the text color of low / high values
        # on all cards. By default they are grey. (quotes are needed on values but no #)
        # lo_value_color = "03a9f4"
        # hi_value_color = "f44336"
        lo_value_color =
        hi_value_color =


    # Charts
    # -------------------------------------------------------------------------
    #
    # Configuration of the charts / graphs
    #
    [[Charts]]

        # Color palette of charts
        # ---------------------------------------------------------------------
        #
        # There are 10 built in color palettes for the charts
        # You can use them as palette1 - palette10
        # See: https://apexcharts.com/docs/options/theme/#palette
        #
        palette = palette1

        # Height of charts in px
        height = 300

        # Stroke settings
        # ---------------------------------------------------------------------
        #
        # The curve of line / area charts can be:
        # smooth - connects points in a curve fashion (spline) (default)
        # straight - connects points in straight lines
        # stepline - connects points by horizontal and vertical lines
        #
        # The width of the curve is set in px. Default: 2
        #
        # The size of markers is set in px (dot on each datapoint).
        # Set to 0 to disable markers and only show the line. Default: 0
        #
        stroke_curve = smooth
        stroke_width = 2
        markers_size = 0

        # Timespans between each data point
        # ---------------------------------------------------------------------
        #
        # Here you define the timespans between each data     +---------------+
        # point for each template. Setting a too short        |  All values   |
        # timespan will result in charts with many            |  in seconds   |
        # data points which will  decrease performance.       |               |
        #                                                     |  600 = 10 min |
        # The XX_timespan value is for all charts except rain |  3600 = 1 hr  |
        # The XX_rain_timespan is the timespan for each bar   | 14400 = 4 hrs |
        #                                                     | 21600 = 6 hrs |
        # Year + month _archive_ templates will               | 86400 = 1 day |
        # always have a 1 day timespan for each data point.   +---------------+
        #

        # Current / Yesterday
        current_timespan = 600
        current_rain_timespan = 3600

        # Week
        week_timespan = 14400
        week_rain_timespan = 21600
        week_ET_timespan = 86400
        week_windrun_timespan = 86400

        # Month (only current month!)
        month_timespan = 21600
        month_rain_timespan = 86400
        month_ET_timespan = 86400
        month_windrun_timespan = 86400

        # Year (only current year! 604800 = 1 week)
        year_timespan = 86400
        year_rain_timespan = 604800
        year_ET_timespan = 86400
        year_windrun_timespan = 86400

        # Custom chart titles
        # ---------------------------------------------------------------------
        #
        # Here you can override the default title of a chart.
        # By default it's the label name of the first data of a chart.
        # Key is always the name of the chart.
        # Just uncomment this and add charts to this list.
        #
        #[[[Titles]]]
        #    outTemp = "Outside Temperatures"
        #    windchill = "Apparent Temperatures"


    # Translations
    # -------------------------------------------------------------------------
    #
    # Feel free to add your own or adjust the values.
    # We robots sometimes no good at translating. Beep Boop.
    #
    # Do your translation in the corresponing .conf file in the /lang directory
    #    [[Translations]]
    #
    #        [[[<country>]]]

# Cheetah templating engine configuration
# -----------------------------------------------------------------------------
#
# This section describes all templates and their generated files
#
[CheetahGenerator]
    search_list_extensions = user.historygenerator.MyXSearch

    # Possible encodings are 'html_entities', 'utf8', or 'strict_ascii'
    encoding = utf8

    [[SummaryByMonth]]
        # Reports which summarize by month
        [[[month_summary]]]
            template = month-%Y-%m.html.tmpl
        [[[month_NOAA]]]
            encoding = utf8
            template = archive/NOAA-%Y-%m.txt.tmpl

    [[SummaryByYear]]
        # Reports which summarize by year
        [[[year_summary]]]
            template = year-%Y.html.tmpl
        [[[year_NOAA]]]
            encoding = utf8
            template = archive/NOAA-%Y.txt.tmpl

    [[ToDate]]
        # Reports which show statistics (e.g. day) to date
        [[[day]]]
            template = index.html.tmpl

        [[[yesterday]]]
            template = yesterday.html.tmpl

        [[[week]]]
            template = week.html.tmpl

        [[[month]]]
            template = month.html.tmpl

        [[[year]]]
            template = year.html.tmpl

        [[[archive]]]
            template = archive.html.tmpl

        [[[almanac]]]
            template = almanac.html.tmpl

        [[[telemetry]]]
            template = telemetry.html.tmpl

        [[[history]]]
            template = history.html.tmpl

    [[Global]]
		template = manifest.json.tmpl

# File copy configuration
# -----------------------------------------------------------------------------
#
# This section describes all files which should be copied
#
[CopyGenerator]

    # List of files to be copied only the first time
    copy_once = css/*, js/*, weather-icons/*, img/*, fonts/*

    # List of files to be copied each run (except templates)
    # copy_always =

###############################################################################
[HistoryReport]

    #
    # Settings for the HTML month/year colour coded summary table generator
    #

    # minvalues, maxvalues and colours should contain the same number of elements.
    #
    # For example,  the [min_temp] example below, if the minimum temperature measured in
    # a month is between -50 and -10 (degC) then the cell will be shaded in html colour code #0029E5.
    #

    # Default is temperature scale
    minvalues = -50, -10, -5, 0, 5, 10, 15, 20, 25, 30, 35
    maxvalues =  -10, -5, 0, 5, 10, 15, 20, 25, 30, 35, 60
    colours =   "#0029e5", "#0186e7", "#02e3ea", "#5ef3d2", "#04ec97", "#2bf207", "#8af408", "#e9f70a", "#f9a90b", "#fc4d0d", "#ff0f2d"
    monthnames = Jan, Feb, Mar, Apr, May, Jun, Jul, Aug, Sep, Oct, Nov, Dec

    # The Raspberry Pi typically takes 15+ seconds to calculate all the summaries with a few years of weather date.
    # refresh_interval is how often in minutes the tables are calculated.
    refresh_interval = 60

    [[min_temp]]
        obs_type = outTemp                 # obs_type can be any weewx reading
        aggregate_type = min               # Any of these: 'sum', 'count', 'avg', 'max', 'min'

    #
    # Can also use these aggregate_types:  'max_ge', 'max_le', 'min_le', 'sum_ge' to count days
    # where an observation is ge: greater of equalto, or le: lessthan or equal to a threshold value
    # To specify this threshold, use: aggregate_threshold = [value], [units]
    #
    # e.g Specify temperature threshold of 20C:  aggregate_threshold = 20, degree_C
    #

    [[max_temp]]
        obs_type = outTemp
        aggregate_type = max

    [[avg_temp]]
        obs_type = outTemp
        aggregate_type = avg

    [[rain]]
        obs_type = rain
        aggregate_type = sum
        minvalues = 0, 25, 50, 75, 100, 150   # Override default temperature colour scheme with rain specific scale
        maxvalues = 25, 50, 75, 100, 150, 1000
        colours =  "#e9f2f7", "#d2e6ef", "#a5cddf", "#78b3d0", "#4b9ac0", "#1e81b0"

    [[rain_days]]
        obs_type = rain
        units = Days                        # Override default table units label
        aggregate_type = sum_ge
        aggregate_threshold = 0.1, mm       # https://de.wikipedia.org/wiki/Regentag
        minvalues = 0, 6,  12, 18, 24, 30   # Override default temperature colour scheme with rain specific scale
        maxvalues = 6, 12, 18, 24, 30, 50
        colours =  "#e9f2f7", "#d2e6ef", "#a5cddf", "#78b3d0", "#4b9ac0", "#1e81b0"

    [[uv_max]]
        obs_type = UV
        aggregate_type = max
        minvalues = 0, 2, 4, 6,  8, 10, 12, 15
        maxvalues = 2, 4, 6, 8, 10, 12, 15, 50
        colours =  "#5ef3d2", "#04ec97", "#2bf207", "#8af408", "#e9f70a", "#f9a90b", "#fc4d0d", "#ff0f2d"

    [[max_wind]]
        obs_type = wind
        aggregate_type = max
        minvalues =  0, 20, 30, 35, 40, 45, 50, 55, 60,  80
        maxvalues = 20, 30, 35, 40, 45, 50, 55, 60, 80, 200
        colours =  "#f6e8f5", "#edd1eb", "#e4bae1", "#dba3d7", "#d38ccd", "#ca75c2", "#c15eb8", "#b847ae", "#af30a4", "#a6199a"

    [[avg_wind]]
        obs_type = wind
        aggregate_type = avg
        minvalues =  0, 1, 2, 3, 4,   5
        maxvalues =  1, 2, 3, 4, 5, 200
        colours =  "#f6e8f5", "#edd1eb", "#e4bae1", "#dba3d7", "#d38ccd", "#ca75c2"


###############################################################################
# Generator configuration
# -----------------------------------------------------------------------------
#
# This section describes all generators mentioned above
#
[Generators]
    generator_list = weewx.cheetahgenerator.CheetahGenerator, weewx.reportengine.CopyGenerator<|MERGE_RESOLUTION|>--- conflicted
+++ resolved
@@ -41,11 +41,7 @@
     # You can check for updates on the project page.
     #
 
-<<<<<<< HEAD
     version = 1.48.2
-=======
-    version = 1.48.1
->>>>>>> e8f86d80
 
     # Language
     # -------------------------------------------------------------------------
