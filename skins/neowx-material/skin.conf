--- conflicted
+++ resolved
@@ -40,11 +40,7 @@
     # This is the current version of this skin.
     # You can check for updates on the project page.
 
-<<<<<<< HEAD
     version = 1.51.1
-=======
-    version = 1.51.0
->>>>>>> 74790649
 
     # Language
     # -------------------------------------------------------------------------
